--- conflicted
+++ resolved
@@ -1,7 +1,8 @@
 // @flow
 
+import type {Bundle, BundleGraph, ParcelOptions, Stats} from '@parcel/types';
+
 import AssetGraph from './AssetGraph';
-import type {Bundle, BundleGraph, ParcelOptions} from '@parcel/types';
 import BundlerRunner from './BundlerRunner';
 import WorkerFarm from '@parcel/workers';
 import TargetResolver from './TargetResolver';
@@ -13,20 +14,6 @@
 import ConfigResolver from './ConfigResolver';
 import ReporterRunner from './ReporterRunner';
 
-<<<<<<< HEAD
-const abortError = new Error('Build aborted');
-=======
-type ParcelOpts = {|
-  entries: string | Array<string>,
-  cwd?: string,
-  cliOpts: CLIOptions,
-  killWorkers?: boolean,
-  env?: {[string]: ?string},
-  config?: ParcelConfig,
-  defaultConfig?: ParcelConfig
-|};
->>>>>>> d422d5a1
-
 export default class Parcel {
   options: ParcelOptions;
   entries: Array<string>;
@@ -35,7 +22,7 @@
   bundlerRunner: BundlerRunner;
   reporterRunner: ReporterRunner;
   farm: WorkerFarm;
-  runPackage: (bundle: Bundle) => Promise<mixed>;
+  runPackage: (bundle: Bundle) => Promise<Stats>;
 
   constructor(options: ParcelOptions) {
     this.options = options;
@@ -47,13 +34,8 @@
     this.rootDir = getRootDir(this.entries);
   }
 
-<<<<<<< HEAD
-  async init() {
+  async init(): Promise<void> {
     await Cache.createCacheDir(this.options.cacheDir);
-=======
-  async init(): Promise<void> {
-    await Cache.createCacheDir(this.options.cliOpts.cacheDir);
->>>>>>> d422d5a1
 
     if (!this.options.env) {
       await loadEnv(path.join(this.rootDir, 'index'));
@@ -81,7 +63,6 @@
 
     this.bundlerRunner = new BundlerRunner({
       config,
-<<<<<<< HEAD
       options: this.options,
       rootDir: this.rootDir
     });
@@ -91,21 +72,11 @@
       options: this.options
     });
 
-=======
-      cliOpts: this.options.cliOpts,
-      rootDir: this.rootDir
-    });
-
->>>>>>> d422d5a1
     let targetResolver = new TargetResolver();
     let targets = await targetResolver.resolve(this.rootDir);
 
     this.assetGraphBuilder = new AssetGraphBuilder({
-<<<<<<< HEAD
       options: this.options,
-=======
-      cliOpts: this.options.cliOpts,
->>>>>>> d422d5a1
       config,
       entries: this.entries,
       targets,
@@ -115,11 +86,7 @@
     this.farm = await WorkerFarm.getShared(
       {
         config,
-<<<<<<< HEAD
         options: this.options,
-=======
-        cliOpts: this.options.cliOpts,
->>>>>>> d422d5a1
         env: this.options.env
       },
       {
@@ -130,11 +97,7 @@
     this.runPackage = this.farm.mkhandle('runPackage');
   }
 
-<<<<<<< HEAD
-  async run() {
-=======
   async run(): Promise<BundleGraph> {
->>>>>>> d422d5a1
     await this.init();
 
     this.assetGraphBuilder.on('invalidate', () => {
@@ -152,8 +115,6 @@
 
       let startTime = Date.now();
       let assetGraph = await this.assetGraphBuilder.build();
-<<<<<<< HEAD
-=======
 
       if (process.env.PARCEL_DUMP_GRAPH != null) {
         const dumpGraphToGraphViz = require('@parcel/utils/src/dumpGraphToGraphViz')
@@ -161,7 +122,6 @@
         await dumpGraphToGraphViz(assetGraph, 'MainAssetGraph');
       }
 
->>>>>>> d422d5a1
       let bundleGraph = await this.bundle(assetGraph);
       await this.package(bundleGraph);
 
@@ -178,17 +138,11 @@
 
       return bundleGraph;
     } catch (e) {
-<<<<<<< HEAD
-      if (e !== abortError) {
-        // console.error(e); // eslint-disable-line no-console
+      if (!(e instanceof BuildAbortError)) {
         this.reporterRunner.report({
           type: 'buildFailure',
           error: e
         });
-=======
-      if (!(e instanceof BuildAbortError)) {
-        console.error(e); // eslint-disable-line no-console
->>>>>>> d422d5a1
       }
       throw e;
     }
