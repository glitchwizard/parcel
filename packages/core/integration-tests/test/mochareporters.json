{
<<<<<<< HEAD
    "reporterEnabled": "mocha-junit-reporter, ./ready-yet-reporter.js",
=======
    "reporterEnabled": "spec, mocha-junit-reporter",
>>>>>>> 7ad25fd0
    "mochaJunitReporterReporterOptions": {
        "mochaFile": "junit-testresults.xml"
    }
}<|MERGE_RESOLUTION|>--- conflicted
+++ resolved
@@ -1,9 +1,5 @@
 {
-<<<<<<< HEAD
-    "reporterEnabled": "mocha-junit-reporter, ./ready-yet-reporter.js",
-=======
-    "reporterEnabled": "spec, mocha-junit-reporter",
->>>>>>> 7ad25fd0
+    "reporterEnabled": "spec, mocha-junit-reporter, ./ready-yet-reporter.js",
     "mochaJunitReporterReporterOptions": {
         "mochaFile": "junit-testresults.xml"
     }
