--- conflicted
+++ resolved
@@ -1205,33 +1205,15 @@
       assert.deepEqual(output, 42);
     });
 
-<<<<<<< HEAD
-    it('should support wrapping array destructuring declarations', async function() {
-      let b = await bundle(
-        path.join(
-          __dirname,
-          '/integration/scope-hoisting/commonjs/wrap-destructuring-array/a.js'
-=======
     it('should insert __esModule interop flag when importing from an ES module', async function() {
       let b = await bundle(
         path.join(
           __dirname,
           '/integration/scope-hoisting/commonjs/interop-require-es-module/a.js'
->>>>>>> ee0acf2a
-        )
-      );
-
-      let output = await run(b);
-<<<<<<< HEAD
-      assert.deepEqual(output, [1, 2]);
-    });
-
-    it('should support wrapping object destructuring declarations', async function() {
-      let b = await bundle(
-        path.join(
-          __dirname,
-          '/integration/scope-hoisting/commonjs/wrap-destructuring-object/a.js'
-=======
+        )
+      );
+
+      let output = await run(b);
       assert.equal(output.__esModule, true);
       assert.equal(output.default, 2);
     });
@@ -1241,16 +1223,35 @@
         path.join(
           __dirname,
           '/integration/scope-hoisting/commonjs/export-assign-scope/a.js'
->>>>>>> ee0acf2a
-        )
-      );
-
-      let output = await run(b);
-<<<<<<< HEAD
+        )
+      );
+
+      let output = await run(b);
+      assert.deepEqual(output, 2);
+    });
+
+    it('should support wrapping array destructuring declarations', async function() {
+      let b = await bundle(
+        path.join(
+          __dirname,
+          '/integration/scope-hoisting/commonjs/wrap-destructuring-array/a.js'
+        )
+      );
+
+      let output = await run(b);
+      assert.deepEqual(output, [1, 2]);
+    });
+
+    it('should support wrapping object destructuring declarations', async function() {
+      let b = await bundle(
+        path.join(
+          __dirname,
+          '/integration/scope-hoisting/commonjs/wrap-destructuring-object/a.js'
+        )
+      );
+
+      let output = await run(b);
       assert.deepEqual(output, [4, 2]);
-=======
-      assert.deepEqual(output, 2);
->>>>>>> ee0acf2a
     });
   });
 });